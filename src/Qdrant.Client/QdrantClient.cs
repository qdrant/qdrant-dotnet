--- conflicted
+++ resolved
@@ -3365,10 +3365,6 @@
 	/// <summary>
 	/// Use context and a target to find the most similar points to the target, constrained by the context.
 	/// </summary>
-<<<<<<< HEAD
-	///
-=======
->>>>>>> 473d3567
 	/// <remarks>
 	/// When using only the context (without a target), a special search - called context search - is performed where
 	/// pairs of points are used to generate a loss that guides the search towards the zone where
@@ -3384,10 +3380,6 @@
 	/// each pair is calculated +1 if the point is closer to a positive than to a negative part of a pair,
 	/// and -1 otherwise.
 	/// </remarks>
-<<<<<<< HEAD
-	///
-=======
->>>>>>> 473d3567
 	/// <param name="collectionName">The name of the collection.</param>
 	/// <param name="target">Use this as the primary search objective.</param>
 	/// <param name="context">Search will be constrained by these pairs of examples.</param>
