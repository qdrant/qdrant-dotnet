--- conflicted
+++ resolved
@@ -11,11 +11,7 @@
       <PackageReference Include="Moq" Version="4.20.72" />
       <PackageReference Include="Testcontainers" Version="4.1.0" />
       <PackageReference Include="xunit" Version="2.9.3" />
-<<<<<<< HEAD
-      <PackageReference Include="FluentAssertions" Version="[7.0.0]" />
-=======
       <PackageReference Include="FluentAssertions" Version="7.0.0" />
->>>>>>> 7ceb0989
       <PackageReference Include="Microsoft.NET.Test.Sdk" Version="17.12.0" />
       <PackageReference Include="JunitXml.TestLogger" Version="5.0.0" />
       <PackageReference Include="xunit.runner.visualstudio" Version="2.8.2">
